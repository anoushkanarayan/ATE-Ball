--- conflicted
+++ resolved
@@ -5,11 +5,8 @@
 ### With projection enabled
 python projection.py --projection
 
-<<<<<<< HEAD
 ### Use a video file for testing
 python projection.py --video videos/shot.mp4 --projection
 
 When running this program, the projection pane is rotated 180 degrees from the camera pane. This accounts for the fact that the projector is facing the opposite direction as the camera on the table.
 
-=======
->>>>>>> 7089258c
