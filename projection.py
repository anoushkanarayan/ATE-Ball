--- conflicted
+++ resolved
@@ -188,27 +188,12 @@
     # Process the frame
     frame_copy, aruco_mask, bounds, table_mask, marker_data = detect_aruco_markers(frame_copy, detector, 0)
     
-<<<<<<< HEAD
-    # Calculate table center based on marker positions only
-    table_center = calculate_table_center(marker_data)
-    
-    # If we have a table center and projection system, update it
-    if table_center and projection_system:
-        projection_system.update_table_center(table_center)
-        
-        # Visualize center on camera feed
-        cv2.drawMarker(frame_copy, table_center, (255, 255, 255), cv2.MARKER_CROSS, 30, 3)
-        cv2.putText(frame_copy, "Table Center", (table_center[0] + 15, table_center[1] - 15), 
-                   cv2.FONT_HERSHEY_SIMPLEX, 0.6, (255, 255, 255), 2)
-    
-=======
     # ADDED: Apply adaptive brightness adjustment for low light
     # Create a grayscale copy for brightness analysis
     gray = cv2.cvtColor(frame_copy, cv2.COLOR_BGR2GRAY)
     avg_brightness = np.mean(gray)
     
     # Detect white ball with enhanced parameters
->>>>>>> 7089258c
     cue_ball_data, confidence = detect_white_ball(frame_copy, aruco_mask, table_mask, bounds, 0)
 
     # Extract cue ball information if available
@@ -247,15 +232,6 @@
         if cue_line:
             cue_line_drawn = True
             vx, vy, _, _ = cue_line
-<<<<<<< HEAD
-            target_ball = find_target_ball(cue_ball, cue_line, all_detected_balls)
-            if target_ball:
-                center, radius, _ = target_ball
-                trajectories = calculate_advanced_collision(cue_ball, center, cue_radius, radius, (vx, vy))
-                
-                # Debug output to verify trajectory calculation
-                print(f"Calculated trajectories: {trajectories is not None}")
-=======
             
             # ADDED: Show detected cue direction angle
             angle_deg = np.degrees(np.arctan2(vy, vx))
@@ -297,7 +273,6 @@
                     cv2.line(frame_copy, cue_ball, (end_x, end_y), (0, 255, 255), 3)  # Thicker line
                     cv2.putText(frame_copy, "Projected Path", (end_x - 50, end_y - 10),
                                cv2.FONT_HERSHEY_SIMPLEX, 0.5, (0, 255, 255), 2)
->>>>>>> 7089258c
 
     # Always update projection lines if system exists, even with empty trajectories
     if projection_system:
@@ -307,15 +282,12 @@
         # print(f"Extracted lines: {len(lines) if lines else 0}")
         
         projection_system.update_lines(lines)
-<<<<<<< HEAD
-=======
-        
-        # Draw projection lines directly on the camera feed with enhanced visibility
+        
+        # Draw projection lines directly on the camera feed
         current_lines, has_lines = projection_system.get_current_lines()
         if has_lines:
             for x1, y1, x2, y2 in current_lines:
-                cv2.line(frame_copy, (int(x1), int(y1)), (int(x2), int(y2)), (255, 255, 0), 4)  # Brighter, thicker lines
->>>>>>> 7089258c
+                cv2.line(frame_copy, (int(x1), int(y1)), (int(x2), int(y2)), (255, 255, 255), 3)
 
     return frame_copy
 
